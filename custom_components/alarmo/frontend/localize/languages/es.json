--- conflicted
+++ resolved
@@ -5,7 +5,7 @@
       "armed_home": "En casa",
       "armed_night": "Nocturno",
       "armed_custom_bypass": "Personalizado",
-      "armed_vacation": "Vacation"
+      "armed_vacation": "Vacaciones"
     },
     "enabled": "Habilitar",
     "disabled": "Deshabilitar"
@@ -20,18 +20,14 @@
     "editor": {
       "ui_mode": "Editar en la UI",
       "yaml_mode": "Editar en YAML",
-<<<<<<< HEAD
       "edit_in_yaml": "Editar en YAML"
-=======
-      "edit_in_yaml": "Edit in YAML"
     },
     "table": {
       "filter": {
-        "label": "Filter items",
-        "item": "Filter by {name}",
-        "hidden_items": "{number} {number, plural,\n  one {item is}\n  other {items are}\n} hidden"
+        "label": "Filtrar entidades",
+        "item": "Filtrar por {name}",
+        "hidden_items": "{number} {number, plural,\n  one {entidas está}\n  other {entidades están}\n} oculta"
       }
->>>>>>> 4b6c75f3
     }
   },
   "title": "Panel de alarma",
@@ -67,14 +63,14 @@
             "armed_away": "Armado ausente se utilizará cuando todas las personas salgan de la casa. Todas las puertas y ventanas que permitan el acceso a la casa estarán vigiladas, así como los sensores de movimiento dentro de la casa.",
             "armed_home": "Armado en casa (también conocido como estancia armada) se utilizará cuando se active la alarma mientras haya personas en la casa. Todas las puertas y ventanas que permitan el acceso a la casa estarán protegidas, pero no los sensores de movimiento dentro de la casa.",
             "armed_night": "Armado nocturno se usará al configurar la alarma antes de irse a dormir. Todas las puertas y ventanas que permitan el acceso a la casa estarán resguardadas y se seleccionarán sensores de movimiento en la casa.",
-            "armed_vacation": "Armed vacation can be used as an extension to the armed away mode in case of absence for longer duration. The delay times and trigger responses can be adapted (as desired) to being distant from home.",
+            "armed_vacation": "Armado en vacaciones se puede usar como una extensión del modo armado ausente en caso de ausencia de mayor duración. Los tiempos de retardo y las respuestas de activación se pueden adaptar (como se desee) a estar lejos de casa.",
             "armed_custom_bypass": "Un modo adicional para definir su propio perímetro de seguridad."
           },
           "number_sensors_active": "{number} {number, plural,\n  one {sensor}\n  other {sensores}\n} activo",
           "fields": {
             "status": {
-              "heading": "Status",
-              "description": "Controls whether the alarm can be armed in this mode."
+              "heading": "Estado",
+              "description": "Controla si la alarma se puede armar en este modo."
             },
             "exit_delay": {
               "heading": "Retardo de salida",
@@ -166,7 +162,7 @@
           "description": "Sensores configurados actualmente. Haga clic en una entidad para realizar cambios.",
           "table": {
             "no_items": "No hay sensores para mostrar aquí.",
-            "no_area_warning": "Sensor is not assigned to any area.",
+            "no_area_warning": "El sensor no está asignado a ningún área.",
             "arm_modes": "Modos de armado",
             "always_on": "(Siempre)"
           }
@@ -180,7 +176,7 @@
           },
           "actions": {
             "add_to_alarm": "agregar a la alarma",
-            "filter_supported": "Hide items with unknown type"
+            "filter_supported": "Ocultar elementos con tipo desconocido"
           }
         },
         "editor": {
@@ -306,11 +302,7 @@
           }
         },
         "edit_group": {
-<<<<<<< HEAD
           "title": "Editar grupo de sensores '{name}'"
-=======
-          "title": "Edit sensor group ''{name}''"
->>>>>>> 4b6c75f3
         }
       }
     },
@@ -403,7 +395,7 @@
           "description": "Usando este panel, puede administrar las notificaciones que se enviarán durante un evento de alarma determinado.",
           "table": {
             "no_items": "Aún no se han creado notificaciones.",
-            "no_area_warning": "Action is not assigned to any area."
+            "no_area_warning": "La acción no está asignada a ningún área."
           },
           "actions": {
             "new_notification": "nueva notificación"
@@ -536,7 +528,7 @@
             "action": {
               "heading": "Acción",
               "description": "Acción a realizar en la entidad.",
-              "no_common_actions": "Actions can only be assigned in YAML mode for the selected entities."
+              "no_common_actions": "Las acciones solo se pueden asignar en modo YAML para las entidades seleccionadas."
             },
             "name": {
               "heading": "Nombre",
