--- conflicted
+++ resolved
@@ -23,7 +23,6 @@
 
 ## **Test Coverage:**
 
-<<<<<<< HEAD
 | Feature/Test | Test File(s) |
 |--------------|-------------|
 | Use exit delay (`use_exit_delay`) | `test_basic_features.py` |
@@ -54,36 +53,6 @@
 | Cross-area independence for ready-to-arm status | `test_ready_to_arm_events.py` |
 | last_triggered attribute (set, persist, update) | `test_last_triggered_attribute.py` |
 | Trigger timeout behavior (re-arm/disarm after trigger timeout, with and without ignore_blocking_sensors_after_trigger) | `test_trigger_timeout_behavior.py` |
-=======
-| Feature/Test                                              | Test File(s)                                         |
-| --------------------------------------------------------- | ---------------------------------------------------- |
-| Use exit delay (`use_exit_delay`)                         | `test_basic_features.py`                             |
-| Use entry delay (`use_entry_delay`)                       | `test_basic_features.py`                             |
-| Bypass automatically (`auto_bypass`)                      | `test_bypass_mode.py`                                |
-| Arm after closing (`arm_on_close`)                        | `test_arm_on_close.py`                               |
-| Allow open after arming (`allow_open`)                    | `test_basic_features.py`                             |
-| Multiple areas and master entity                          | `test_alarm_master.py`                               |
-| Sensor groups                                             | `test_sensor_groups.py`                              |
-| Arm/disarm with code, invalid code                        | `test_basic_features.py`, `test_user_permissions.py` |
-| All arm modes (away, home, etc.)                          | `test_basic_features.py`                             |
-| Delays (exit, entry, trigger)                             | `test_basic_features.py`                             |
-| Force arm (bypass)                                        | `test_bypass_mode.py`                                |
-| Sensor types: door, motion, window                        | `test_basic_features.py`                             |
-| Sensor blocking arming                                    | `test_basic_features.py`                             |
-| Sensor triggers alarm                                     | `test_basic_features.py`                             |
-| Sensor attributes on state change                         | `test_basic_features.py`                             |
-| Always on behavior (triggers alarm when disarmed)         | `test_environmental_sensors.py`                      |
-| Environmental sensor type                                 | `test_environmental_sensors.py`                      |
-| Tamper sensor type                                        | `test_environmental_sensors.py`                      |
-| Trigger when unavailable                                  | `test_basic_features.py`                             |
-| Bypass per mode (`auto_bypass_modes`)                     | `test_bypass_mode.py`                                |
-| Code format (number vs text)                              | `test_user_permissions.py`                           |
-| User permissions (arm/disarm authorization, area limits)  | `test_user_permissions.py`                           |
-| General events (arm, disarm, trigger, failed_to_arm)      | `test_events.py`                                     |
-| Ready-to-arm events (backend dispatcher and HA event bus) | `test_ready_to_arm_events.py`                        |
-| Motion sensors not monitored while disarmed               | `test_ready_to_arm_events.py`                        |
-| Cross-area independence for ready-to-arm status           | `test_ready_to_arm_events.py`                        |
->>>>>>> c4f92584
 
 ### **Not Covered:**
 
